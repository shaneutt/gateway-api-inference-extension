--- conflicted
+++ resolved
@@ -36,6 +36,7 @@
 
 type Scheduler interface {
 	Schedule(ctx context.Context, b *schedulingtypes.LLMRequest) (result *schedulingtypes.Result, err error)
+	ScheduleWithContext(sCtx *schedulingtypes.SchedulingContext, req *schedulingtypes.LLMRequest) (result *schedulingtypes.Result, err error)
 	OnResponse(ctx context.Context, resp *schedulingtypes.LLMResponse, targetPodName string)
 }
 
@@ -85,20 +86,11 @@
 	}
 
 	llmReq := &schedulingtypes.LLMRequest{
-<<<<<<< HEAD
-		RequestId:           reqCtx.Request.Headers[requtil.RequestIdHeaderKey],
-		Model:               reqCtx.Model,
-		ResolvedTargetModel: reqCtx.ResolvedTargetModel,
-		Critical:            modelObj.Spec.Criticality != nil && *modelObj.Spec.Criticality == v1alpha2.Critical,
-		Prompt:              prompt,
-		Headers:             reqCtx.Request.Headers,
-=======
 		TargetModel: reqCtx.ResolvedTargetModel,
 		RequestId:   reqCtx.Request.Headers[requtil.RequestIdHeaderKey],
 		Critical:    modelObj.Spec.Criticality != nil && *modelObj.Spec.Criticality == v1alpha2.Critical,
 		Prompt:      prompt,
 		Headers:     reqCtx.Request.Headers,
->>>>>>> 80ce3853
 	}
 	logger.V(logutil.DEBUG).Info("LLM request assembled", "request", llmReq)
 	results, err := d.Dispatch(ctx, llmReq)
