/*
Copyright 2025 The Kubernetes Authors.

Licensed under the Apache License, Version 2.0 (the "License");
you may not use this file except in compliance with the License.
You may obtain a copy of the License at

    http://www.apache.org/licenses/LICENSE-2.0

Unless required by applicable law or agreed to in writing, software
distributed under the License is distributed on an "AS IS" BASIS,
WITHOUT WARRANTIES OR CONDITIONS OF ANY KIND, either express or implied.
See the License for the specific language governing permissions and
limitations under the License.
*/

package types

import (
	"fmt"

	"sigs.k8s.io/gateway-api-inference-extension/pkg/epp/backend"
	backendmetrics "sigs.k8s.io/gateway-api-inference-extension/pkg/epp/backend/metrics"
)

// LLMRequest is a structured representation of the fields we parse out of the LLMRequest body.
type LLMRequest struct {
<<<<<<< HEAD
	// RequestId is the Envoy generated Id for the request being processed
	RequestId string

	// Model is the name of the model that the user specified in the request body.
	Model string
	// ResolvedTargetModel is the final target model after traffic split.
	ResolvedTargetModel string
=======
	// TargetModel is the final target model after traffic split.
	TargetModel string
	// RequestId is the Envoy generated Id for the request being processed
	RequestId string
>>>>>>> 80ce3853
	// Critical is a boolean that specifies if a request is critical or not.
	Critical bool
	// Prompt is the prompt that was sent in the request body.
	Prompt string
	// Headers is a map of the request headers.
	Headers map[string]string
}

func (r *LLMRequest) String() string {
	return fmt.Sprintf("TargetModel: %s, Critical: %t, PromptLength: %d, Headers: %v", r.TargetModel, r.Critical, len(r.Prompt), r.Headers)
}

// LLMResponse contains information from the response received to be passed to plugins
type LLMResponse struct {
	// RequestId is the Envoy generated Id for the request being processed
	RequestId string
	// Headers is a map of the response headers. Nil during body processing
	Headers map[string]string
	// Body Is the body of the response or nil during header processing
	Body string
	// IsStreaming indicates whether or not the response is being streamed by the model
	IsStreaming bool
	// EndOfStream when true indicates that this invocation contains the last chunk of the response
	EndOfStream bool
}

// LLMResponse contains information from the response received to be passed to plugins
type LLMResponse struct {
	// RequestId is the Envoy generated Id for the request being processed
	RequestId string

	// Headers is a map of the response headers. Nil during body processing
	Headers map[string]string

	// Body Is the body of the response or nil during header processing
	Body string

	// IsStreaming indicates whether or not the response is being streamed by the model
	IsStreaming bool

	// EndOfStream when true indicates that this invocation contains the last chunk of the response
	EndOfStream bool
}

type Pod interface {
	GetPod() *backend.Pod
	GetMetrics() *backendmetrics.Metrics
	String() string
}

type ScoredPod struct {
	Pod
	Score float64
}

<<<<<<< HEAD
// SchedulingContext holds contextual information during a scheduling operation.
type SchedulingContext struct {
	context.Context
	Logger       logr.Logger
	Req          *LLMRequest
	Resp         *LLMResponse
	PodsSnapshot []Pod
}

=======
>>>>>>> 80ce3853
func (pm *PodMetrics) String() string {
	if pm == nil {
		return ""
	}
	return fmt.Sprintf("%+v", *pm)
}

func (pm *PodMetrics) GetPod() *backend.Pod {
	return pm.Pod
}

func (pm *PodMetrics) GetMetrics() *backendmetrics.Metrics {
	return pm.Metrics
}

type PodMetrics struct {
	*backend.Pod
	*backendmetrics.Metrics
}

<<<<<<< HEAD
func NewSchedulingContext(ctx context.Context, req *LLMRequest, resp *LLMResponse, pods []Pod) *SchedulingContext {
	logger := log.FromContext(ctx).WithValues("request", req)
	return &SchedulingContext{
		Context:      ctx,
		Logger:       logger,
		Req:          req,
		Resp:         resp,
		PodsSnapshot: pods,
	}
}

=======
>>>>>>> 80ce3853
func ToSchedulerPodMetrics(pods []backendmetrics.PodMetrics) []Pod {
	pm := make([]Pod, 0, len(pods))
	for _, pod := range pods {
		pm = append(pm, &PodMetrics{Pod: pod.GetPod().Clone(), Metrics: pod.GetMetrics().Clone()})
	}
	return pm
}

// Result captures the scheduler result.
type Result struct {
	TargetPod Pod
}<|MERGE_RESOLUTION|>--- conflicted
+++ resolved
@@ -25,20 +25,10 @@
 
 // LLMRequest is a structured representation of the fields we parse out of the LLMRequest body.
 type LLMRequest struct {
-<<<<<<< HEAD
-	// RequestId is the Envoy generated Id for the request being processed
-	RequestId string
-
-	// Model is the name of the model that the user specified in the request body.
-	Model string
-	// ResolvedTargetModel is the final target model after traffic split.
-	ResolvedTargetModel string
-=======
 	// TargetModel is the final target model after traffic split.
 	TargetModel string
 	// RequestId is the Envoy generated Id for the request being processed
 	RequestId string
->>>>>>> 80ce3853
 	// Critical is a boolean that specifies if a request is critical or not.
 	Critical bool
 	// Prompt is the prompt that was sent in the request body.
@@ -65,24 +55,6 @@
 	EndOfStream bool
 }
 
-// LLMResponse contains information from the response received to be passed to plugins
-type LLMResponse struct {
-	// RequestId is the Envoy generated Id for the request being processed
-	RequestId string
-
-	// Headers is a map of the response headers. Nil during body processing
-	Headers map[string]string
-
-	// Body Is the body of the response or nil during header processing
-	Body string
-
-	// IsStreaming indicates whether or not the response is being streamed by the model
-	IsStreaming bool
-
-	// EndOfStream when true indicates that this invocation contains the last chunk of the response
-	EndOfStream bool
-}
-
 type Pod interface {
 	GetPod() *backend.Pod
 	GetMetrics() *backendmetrics.Metrics
@@ -94,18 +66,6 @@
 	Score float64
 }
 
-<<<<<<< HEAD
-// SchedulingContext holds contextual information during a scheduling operation.
-type SchedulingContext struct {
-	context.Context
-	Logger       logr.Logger
-	Req          *LLMRequest
-	Resp         *LLMResponse
-	PodsSnapshot []Pod
-}
-
-=======
->>>>>>> 80ce3853
 func (pm *PodMetrics) String() string {
 	if pm == nil {
 		return ""
@@ -126,20 +86,6 @@
 	*backendmetrics.Metrics
 }
 
-<<<<<<< HEAD
-func NewSchedulingContext(ctx context.Context, req *LLMRequest, resp *LLMResponse, pods []Pod) *SchedulingContext {
-	logger := log.FromContext(ctx).WithValues("request", req)
-	return &SchedulingContext{
-		Context:      ctx,
-		Logger:       logger,
-		Req:          req,
-		Resp:         resp,
-		PodsSnapshot: pods,
-	}
-}
-
-=======
->>>>>>> 80ce3853
 func ToSchedulerPodMetrics(pods []backendmetrics.PodMetrics) []Pod {
 	pm := make([]Pod, 0, len(pods))
 	for _, pod := range pods {
