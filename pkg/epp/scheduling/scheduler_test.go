/*
Copyright 2025 The Kubernetes Authors.

Licensed under the Apache License, Version 2.0 (the "License");
you may not use this file except in compliance with the License.
You may obtain a copy of the License at

    http://www.apache.org/licenses/LICENSE-2.0

Unless required by applicable law or agreed to in writing, software
distributed under the License is distributed on an "AS IS" BASIS,
WITHOUT WARRANTIES OR CONDITIONS OF ANY KIND, either express or implied.
See the License for the specific language governing permissions and
limitations under the License.
*/

package scheduling

import (
	"context"
	"testing"

	"github.com/google/go-cmp/cmp"
	k8stypes "k8s.io/apimachinery/pkg/types"
	backendmetrics "sigs.k8s.io/gateway-api-inference-extension/pkg/epp/backend/metrics" // Import config for thresholds
	"sigs.k8s.io/gateway-api-inference-extension/pkg/epp/scheduling/plugins"
	"sigs.k8s.io/gateway-api-inference-extension/pkg/epp/scheduling/types"
)

// Tests the default scheduler configuration and expected behavior.
func TestSchedule(t *testing.T) {
	tests := []struct {
		name    string
		req     *types.LLMRequest
		input   []*backendmetrics.FakePodMetrics
		wantRes *types.Result
		err     bool
	}{
		{
			name: "no pods in datastore",
			req: &types.LLMRequest{
				Model:               "any-model",
				ResolvedTargetModel: "any-model",
				Critical:            true,
			},
			input: []*backendmetrics.FakePodMetrics{},
			err:   true,
		},
		{
			name: "critical request",
			req: &types.LLMRequest{
				Model:               "critical",
				ResolvedTargetModel: "critical",
				Critical:            true,
			},
			// pod2 will be picked because it has relatively low queue size, with the requested
			// model being active, and has low KV cache.
			input: []*backendmetrics.FakePodMetrics{
				{
					Pod: &backendmetrics.Pod{NamespacedName: k8stypes.NamespacedName{Name: "pod1"}},
					Metrics: &backendmetrics.Metrics{
						WaitingQueueSize:    0,
						KVCacheUsagePercent: 0.2,
						MaxActiveModels:     2,
						ActiveModels: map[string]int{
							"foo": 1,
							"bar": 1,
						},
					},
				},
				{
					Pod: &backendmetrics.Pod{NamespacedName: k8stypes.NamespacedName{Name: "pod2"}},
					Metrics: &backendmetrics.Metrics{
						WaitingQueueSize:    3,
						KVCacheUsagePercent: 0.1,
						MaxActiveModels:     2,
						ActiveModels: map[string]int{
							"foo":      1,
							"critical": 1,
						},
					},
				},
				{
					Pod: &backendmetrics.Pod{NamespacedName: k8stypes.NamespacedName{Name: "pod3"}},
					Metrics: &backendmetrics.Metrics{
						WaitingQueueSize:    10,
						KVCacheUsagePercent: 0.2,
						MaxActiveModels:     2,
						ActiveModels: map[string]int{
							"foo": 1,
						},
					},
				},
			},
			wantRes: &types.Result{
				TargetPod: &types.PodMetrics{
					Pod: &backendmetrics.Pod{NamespacedName: k8stypes.NamespacedName{Name: "pod2"}},
					Metrics: &backendmetrics.Metrics{
						WaitingQueueSize:    3,
						KVCacheUsagePercent: 0.1,
						MaxActiveModels:     2,
						ActiveModels: map[string]int{
							"foo":      1,
							"critical": 1,
						},
						WaitingModels: map[string]int{},
					},
				},
				MutatedHeaders: make(map[string]string),
			},
		},
		{
			name: "sheddable request, accepted",
			req: &types.LLMRequest{
				Model:               "sheddable",
				ResolvedTargetModel: "sheddable",
				Critical:            false,
			},
			// pod1 will be picked because it has capacity for the sheddable request.
			input: []*backendmetrics.FakePodMetrics{
				{
					Pod: &backendmetrics.Pod{NamespacedName: k8stypes.NamespacedName{Name: "pod1"}},
					Metrics: &backendmetrics.Metrics{
						WaitingQueueSize:    0,
						KVCacheUsagePercent: 0.2,
						MaxActiveModels:     2,
						ActiveModels: map[string]int{
							"foo": 1,
							"bar": 1,
						},
					},
				},
				{
					Pod: &backendmetrics.Pod{NamespacedName: k8stypes.NamespacedName{Name: "pod2"}},
					Metrics: &backendmetrics.Metrics{
						WaitingQueueSize:    3,
						KVCacheUsagePercent: 0.1,
						MaxActiveModels:     2,
						ActiveModels: map[string]int{
							"foo":      1,
							"critical": 1,
						},
					},
				},
				{
					Pod: &backendmetrics.Pod{NamespacedName: k8stypes.NamespacedName{Name: "pod3"}},
					Metrics: &backendmetrics.Metrics{
						WaitingQueueSize:    10,
						KVCacheUsagePercent: 0.2,
						MaxActiveModels:     2,
						ActiveModels: map[string]int{
							"foo": 1,
						},
					},
				},
			},
			wantRes: &types.Result{
				TargetPod: &types.PodMetrics{
					Pod: &backendmetrics.Pod{NamespacedName: k8stypes.NamespacedName{Name: "pod1"}},
					Metrics: &backendmetrics.Metrics{
						WaitingQueueSize:    0,
						KVCacheUsagePercent: 0.2,
						MaxActiveModels:     2,
						ActiveModels: map[string]int{
							"foo": 1,
							"bar": 1,
						},
						WaitingModels: map[string]int{},
					},
				},
				MutatedHeaders: make(map[string]string),
			},
		},
		{
			name: "sheddable request, dropped",
			req: &types.LLMRequest{
				Model:               "sheddable",
				ResolvedTargetModel: "sheddable",
				Critical:            false,
			},
			// All pods have higher KV cache thant the threshold, so the sheddable request will be
			// dropped.
			input: []*backendmetrics.FakePodMetrics{
				{
					Pod: &backendmetrics.Pod{NamespacedName: k8stypes.NamespacedName{Name: "pod1"}},
					Metrics: &backendmetrics.Metrics{
						WaitingQueueSize:    10,
						KVCacheUsagePercent: 0.9,
						MaxActiveModels:     2,
						ActiveModels: map[string]int{
							"foo": 1,
							"bar": 1,
						},
					},
				},
				{
					Pod: &backendmetrics.Pod{NamespacedName: k8stypes.NamespacedName{Name: "pod2"}},
					Metrics: &backendmetrics.Metrics{
						WaitingQueueSize:    3,
						KVCacheUsagePercent: 0.85,
						MaxActiveModels:     2,
						ActiveModels: map[string]int{
							"foo":      1,
							"critical": 1,
						},
					},
				},
				{
					Pod: &backendmetrics.Pod{NamespacedName: k8stypes.NamespacedName{Name: "pod3"}},
					Metrics: &backendmetrics.Metrics{
						WaitingQueueSize:    10,
						KVCacheUsagePercent: 0.85,
						MaxActiveModels:     2,
						ActiveModels: map[string]int{
							"foo": 1,
						},
					},
				},
			},
			wantRes: nil,
			err:     true,
		},
	}

	for _, test := range tests {
		t.Run(test.name, func(t *testing.T) {
			scheduler := NewScheduler(&fakeDataStore{pods: test.input})
			got, err := scheduler.Schedule(context.Background(), test.req)
			if test.err != (err != nil) {
				t.Errorf("Unexpected error, got %v, want %v", err, test.err)
			}

			if diff := cmp.Diff(test.wantRes, got); diff != "" {
				t.Errorf("Unexpected output (-want +got): %v", diff)
			}
		})
	}
}

func TestSchedulePlugins(t *testing.T) {
	tp1 := &TestPlugin{
		NameRes:                "test1",
		ScoreRes:               0.3,
		FilterRes:              []k8stypes.NamespacedName{{Name: "pod1"}, {Name: "pod2"}, {Name: "pod3"}},
		ReceivedRequestHeaders: make(map[string]string),
	}
	tp2 := &TestPlugin{
		NameRes:                "test2",
		ScoreRes:               0.8,
		FilterRes:              []k8stypes.NamespacedName{{Name: "pod1"}, {Name: "pod2"}},
		ReceivedRequestHeaders: make(map[string]string),
	}
	tp_filterAll := &TestPlugin{
		NameRes:                "filter all",
		FilterRes:              []k8stypes.NamespacedName{},
		ReceivedRequestHeaders: make(map[string]string),
	}
	tp_headers := &TestPlugin{
		NameRes:                "headers",
		FilterRes:              []k8stypes.NamespacedName{{Name: "pod1"}, {Name: "pod2"}},
		ExtraHeaders:           map[string]string{"x-unit-test": "test 1 2 3"},
		ReceivedRequestHeaders: make(map[string]string),
	}
	pickerPlugin := &TestPlugin{
		NameRes: "picker",
		PickRes: k8stypes.NamespacedName{Name: "pod1"},
	}

	tests := []struct {
		name               string
		config             SchedulerConfig
		input              []*backendmetrics.FakePodMetrics
		requestHeaders     map[string]string
		wantTargetPod      k8stypes.NamespacedName
		wantMutatedHeaders map[string]string
		targetPodScore     float64
		// Number of expected pods to score (after filter)
		numPodsToScore int
		err            bool
	}{
		{
			name: "all plugins executed successfully, all scorers with same weight",
			config: SchedulerConfig{
				preSchedulePlugins: []plugins.PreSchedule{tp1, tp2},
				filters:            []plugins.Filter{tp1, tp2},
				scorers: map[plugins.Scorer]int{
					tp1: 1,
					tp2: 1,
				},
<<<<<<< HEAD
=======
				picker:              pickerPlugin,
				postSchedulePlugins: []plugins.PostSchedule{tp1, tp2},
			},
			input: []*backendmetrics.FakePodMetrics{
				{Pod: &backendmetrics.Pod{NamespacedName: k8stypes.NamespacedName{Name: "pod1"}}},
				{Pod: &backendmetrics.Pod{NamespacedName: k8stypes.NamespacedName{Name: "pod2"}}},
				{Pod: &backendmetrics.Pod{NamespacedName: k8stypes.NamespacedName{Name: "pod3"}}},
			},
			requestHeaders:     make(map[string]string),
			wantTargetPod:      k8stypes.NamespacedName{Name: "pod1"},
			wantMutatedHeaders: make(map[string]string),
			targetPodScore:     1.1,
			numPodsToScore:     2,
			err:                false,
		},
		{
			name: "all plugins executed successfully, different scorers weights",
			config: SchedulerConfig{
				preSchedulePlugins: []plugins.PreSchedule{tp1, tp2},
				filters:            []plugins.Filter{tp1, tp2},
				scorers: map[plugins.Scorer]int{
					tp1: 60,
					tp2: 40,
				},
>>>>>>> c6adfc33
				picker:              pickerPlugin,
				postSchedulePlugins: []plugins.PostSchedule{tp1, tp2},
			},
			input: []*backendmetrics.FakePodMetrics{
				{Pod: &backendmetrics.Pod{NamespacedName: k8stypes.NamespacedName{Name: "pod1"}}},
				{Pod: &backendmetrics.Pod{NamespacedName: k8stypes.NamespacedName{Name: "pod2"}}},
				{Pod: &backendmetrics.Pod{NamespacedName: k8stypes.NamespacedName{Name: "pod3"}}},
			},
			requestHeaders:     make(map[string]string),
			wantTargetPod:      k8stypes.NamespacedName{Name: "pod1"},
			wantMutatedHeaders: make(map[string]string),
			targetPodScore:     50,
			numPodsToScore:     2,
			err:                false,
		},
		{
			name: "all plugins executed successfully, different scorers weights",
			config: SchedulerConfig{
				preSchedulePlugins: []plugins.PreSchedule{tp1, tp2},
<<<<<<< HEAD
				filters:            []plugins.Filter{tp1, tp2},
				scorers: map[plugins.Scorer]int{
					tp1: 60,
					tp2: 40,
				},
				picker:              pickerPlugin,
				postSchedulePlugins: []plugins.PostSchedule{tp1, tp2},
			},
			input: []*backendmetrics.FakePodMetrics{
				{Pod: &backendmetrics.Pod{NamespacedName: k8stypes.NamespacedName{Name: "pod1"}}},
				{Pod: &backendmetrics.Pod{NamespacedName: k8stypes.NamespacedName{Name: "pod2"}}},
				{Pod: &backendmetrics.Pod{NamespacedName: k8stypes.NamespacedName{Name: "pod3"}}},
			},
			wantTargetPod:  k8stypes.NamespacedName{Name: "pod1"},
			targetPodScore: 50,
			numPodsToScore: 2,
			err:            false,
		},
		{
			name: "filter all",
			config: SchedulerConfig{
				preSchedulePlugins: []plugins.PreSchedule{tp1, tp2},
=======
>>>>>>> c6adfc33
				filters:            []plugins.Filter{tp1, tp_filterAll},
				scorers: map[plugins.Scorer]int{
					tp1: 1,
					tp2: 1,
				},
				picker:              pickerPlugin,
				postSchedulePlugins: []plugins.PostSchedule{tp1, tp2},
			},
			input: []*backendmetrics.FakePodMetrics{
				{Pod: &backendmetrics.Pod{NamespacedName: k8stypes.NamespacedName{Name: "pod1"}}},
				{Pod: &backendmetrics.Pod{NamespacedName: k8stypes.NamespacedName{Name: "pod2"}}},
				{Pod: &backendmetrics.Pod{NamespacedName: k8stypes.NamespacedName{Name: "pod3"}}},
			},
			requestHeaders: make(map[string]string),
			numPodsToScore: 0,
			err:            true, // no available pods to server after filter all
		},
		{
			name: "Mutate a header",
			config: SchedulerConfig{
				preSchedulePlugins: []plugins.PreSchedule{tp1, tp2},
				filters:            []plugins.Filter{tp_headers},
				scorers: map[plugins.Scorer]int{
					tp1: 1,
					tp2: 1,
				},
				picker:              pickerPlugin,
				postSchedulePlugins: []plugins.PostSchedule{tp1, tp2},
			},
			input: []*backendmetrics.FakePodMetrics{
				{Pod: &backendmetrics.Pod{NamespacedName: k8stypes.NamespacedName{Name: "pod1"}}},
				{Pod: &backendmetrics.Pod{NamespacedName: k8stypes.NamespacedName{Name: "pod2"}}},
				{Pod: &backendmetrics.Pod{NamespacedName: k8stypes.NamespacedName{Name: "pod3"}}},
			},
			requestHeaders: map[string]string{
				"Content-type": "application/json",
				"x-session-id": "qazw-edcr-tgby-nhyu",
			},
			wantTargetPod:      k8stypes.NamespacedName{Name: "pod1"},
			wantMutatedHeaders: map[string]string{"x-unit-test": "test 1 2 3"},
			targetPodScore:     1.1,
			numPodsToScore:     2,
			err:                false, // no available pods to server after filter all
		},
	}

	for _, test := range tests {
		t.Run(test.name, func(t *testing.T) {
			// Reset all plugins before each new test case.
			for _, plugin := range test.config.preSchedulePlugins {
				plugin.(*TestPlugin).reset()
			}
			for _, plugin := range test.config.filters {
				plugin.(*TestPlugin).reset()
			}
			for plugin := range test.config.scorers {
				plugin.(*TestPlugin).reset()
			}
			test.config.picker.(*TestPlugin).reset()
			for _, plugin := range test.config.postSchedulePlugins {
				plugin.(*TestPlugin).reset()
			}

			// Initialize the scheduler
			scheduler := NewSchedulerWithConfig(&fakeDataStore{pods: test.input}, &test.config)

			req := &types.LLMRequest{
				Model:   "test-model",
				Headers: test.requestHeaders,
			}
			got, err := scheduler.Schedule(context.Background(), req)

			// Validate error state
			if test.err != (err != nil) {
				t.Fatalf("Unexpected error, got %v, want %v", err, test.err)
			}

			if err != nil {
				return
			}

			// Validate output
			wantPod := &types.PodMetrics{
				Pod: &backendmetrics.Pod{NamespacedName: test.wantTargetPod},
			}
<<<<<<< HEAD
			wantRes := &types.Result{TargetPod: wantPod}
=======
			wantRes := &types.Result{
				TargetPod:      wantPod,
				MutatedHeaders: test.wantMutatedHeaders,
			}
>>>>>>> c6adfc33
			if diff := cmp.Diff(wantRes, got); diff != "" {
				t.Errorf("Unexpected output (-want +got): %v", diff)
			}

			// Validate plugin execution counts dynamically
			for _, plugin := range test.config.preSchedulePlugins {
				tp, _ := plugin.(*TestPlugin)
				if tp.PreScheduleCallCount != 1 {
					t.Errorf("Plugin %s PreSchedule() called %d times, expected 1", plugin.Name(), tp.PreScheduleCallCount)
				}
			}

			for _, plugin := range test.config.filters {
				tp, _ := plugin.(*TestPlugin)
				if tp.FilterCallCount != 1 {
					t.Errorf("Plugin %s Filter() called %d times, expected 1", plugin.Name(), tp.FilterCallCount)
<<<<<<< HEAD
=======
				}
				if len(test.requestHeaders) != len(tp.ReceivedRequestHeaders) {
					t.Errorf("Count of received request headers is %d, expected %d", len(tp.ReceivedRequestHeaders), len(test.requestHeaders))
>>>>>>> c6adfc33
				}
			}

			for plugin := range test.config.scorers {
				tp, _ := plugin.(*TestPlugin)
				if tp.ScoreCallCount != 1 {
					t.Errorf("Plugin %s Score() called %d times, expected 1", plugin.Name(), tp.ScoreCallCount)
<<<<<<< HEAD
				}
				if test.numPodsToScore != tp.NumOfScoredPods {
					t.Errorf("Plugin %s Score() called with %d pods, expected %d", plugin.Name(), tp.NumOfScoredPods, test.numPodsToScore)
				}
			}

			tp, _ := test.config.picker.(*TestPlugin)
			if tp.NumOfPickerCandidates != test.numPodsToScore {
				t.Errorf("Picker plugin %s Pick() called with %d candidates, expected %d", tp.Name(), tp.NumOfPickerCandidates, tp.NumOfScoredPods)
			}
			if tp.PickCallCount != 1 {
				t.Errorf("Picker plugin %s Pick() called %d times, expected 1", tp.Name(), tp.PickCallCount)
			}
			if tp.WinnderPodScore != test.targetPodScore {
				t.Errorf("winnder pod score %v, expected %v", tp.WinnderPodScore, test.targetPodScore)
			}

			for _, plugin := range test.config.postSchedulePlugins {
				tp, _ := plugin.(*TestPlugin)
				if tp.PostScheduleCallCount != 1 {
					t.Errorf("Plugin %s PostSchedule() called %d times, expected 1", plugin.Name(), tp.PostScheduleCallCount)
				}
			}
=======
				}
				if test.numPodsToScore != tp.NumOfScoredPods {
					t.Errorf("Plugin %s Score() called with %d pods, expected %d", plugin.Name(), tp.NumOfScoredPods, test.numPodsToScore)
				}
			}

			tp, _ := test.config.picker.(*TestPlugin)
			if tp.NumOfPickerCandidates != test.numPodsToScore {
				t.Errorf("Picker plugin %s Pick() called with %d candidates, expected %d", tp.Name(), tp.NumOfPickerCandidates, tp.NumOfScoredPods)
			}
			if tp.PickCallCount != 1 {
				t.Errorf("Picker plugin %s Pick() called %d times, expected 1", tp.Name(), tp.PickCallCount)
			}
			if tp.WinnderPodScore != test.targetPodScore {
				t.Errorf("winnder pod score %v, expected %v", tp.WinnderPodScore, test.targetPodScore)
			}

			for _, plugin := range test.config.postSchedulePlugins {
				tp, _ := plugin.(*TestPlugin)
				if tp.PostScheduleCallCount != 1 {
					t.Errorf("Plugin %s PostSchedule() called %d times, expected 1", plugin.Name(), tp.PostScheduleCallCount)
				}
			}

			if len(test.wantMutatedHeaders) != len(got.MutatedHeaders) {
				t.Errorf("Count of mutated headers is %d, expected %d", len(got.MutatedHeaders), len(test.wantMutatedHeaders))
			}
>>>>>>> c6adfc33
		})
	}
}

type fakeDataStore struct {
	pods []*backendmetrics.FakePodMetrics
}

func (fds *fakeDataStore) PodGetAll() []backendmetrics.PodMetrics {
	pm := make([]backendmetrics.PodMetrics, 0, len(fds.pods))
	for _, pod := range fds.pods {
		pm = append(pm, pod)
	}
	return pm
}

func (fds *fakeDataStore) GetPodForSession(_ string) *backendmetrics.Pod {
	return nil
}

// TestPlugin is an implementation useful in unit tests.
type TestPlugin struct {
<<<<<<< HEAD
	NameRes               string
	ScoreCallCount        int
	NumOfScoredPods       int
	ScoreRes              float64
	FilterCallCount       int
	FilterRes             []k8stypes.NamespacedName
	PreScheduleCallCount  int
	PostScheduleCallCount int
	PickCallCount         int
	NumOfPickerCandidates int
	PickRes               k8stypes.NamespacedName
	WinnderPodScore       float64
=======
	NameRes                string
	ScoreCallCount         int
	NumOfScoredPods        int
	ScoreRes               float64
	FilterCallCount        int
	FilterRes              []k8stypes.NamespacedName
	PreScheduleCallCount   int
	PostScheduleCallCount  int
	PickCallCount          int
	NumOfPickerCandidates  int
	PickRes                k8stypes.NamespacedName
	WinnderPodScore        float64
	ExtraHeaders           map[string]string
	ReceivedRequestHeaders map[string]string
>>>>>>> c6adfc33
}

func (tp *TestPlugin) Name() string { return tp.NameRes }

func (tp *TestPlugin) PreSchedule(ctx *types.SchedulingContext) {
	tp.PreScheduleCallCount++
}

func (tp *TestPlugin) Filter(ctx *types.SchedulingContext, pods []types.Pod) []types.Pod {
	tp.FilterCallCount++
	for key, value := range tp.ExtraHeaders {
		ctx.MutatedHeaders[key] = value
	}
	for key, value := range ctx.Req.Headers {
		tp.ReceivedRequestHeaders[key] = value
	}
	return findPods(ctx, tp.FilterRes...)

<<<<<<< HEAD
}

=======
>>>>>>> c6adfc33
func (tp *TestPlugin) Score(ctx *types.SchedulingContext, pods []types.Pod) map[types.Pod]float64 {
	tp.ScoreCallCount++
	scoredPods := make(map[types.Pod]float64, len(pods))
	for _, pod := range pods {
		scoredPods[pod] += tp.ScoreRes
	}
	tp.NumOfScoredPods = len(scoredPods)
	return scoredPods
}

func (tp *TestPlugin) Pick(ctx *types.SchedulingContext, scoredPods []*types.ScoredPod) *types.Result {
	tp.PickCallCount++
	tp.NumOfPickerCandidates = len(scoredPods)
	pod := findPods(ctx, tp.PickRes)[0]
	tp.WinnderPodScore = getPodScore(scoredPods, pod)
	return &types.Result{TargetPod: pod}
}

func (tp *TestPlugin) PostSchedule(ctx *types.SchedulingContext, res *types.Result) {
	tp.PostScheduleCallCount++
}

func (tp *TestPlugin) reset() {
	tp.PreScheduleCallCount = 0
	tp.FilterCallCount = 0
	tp.ScoreCallCount = 0
	tp.NumOfScoredPods = 0
	tp.PostScheduleCallCount = 0
	tp.PickCallCount = 0
	tp.NumOfPickerCandidates = 0
}

func findPods(ctx *types.SchedulingContext, names ...k8stypes.NamespacedName) []types.Pod {
	res := []types.Pod{}
	for _, pod := range ctx.PodsSnapshot {
		for _, name := range names {
			if pod.GetPod().NamespacedName.String() == name.String() {
				res = append(res, pod)
			}
		}
	}
	return res
}

func getPodScore(scoredPods []*types.ScoredPod, selectedPod types.Pod) float64 {
	finalScore := 0.0
	for _, scoredPod := range scoredPods {
		if scoredPod.Pod.GetPod().NamespacedName.String() == selectedPod.GetPod().NamespacedName.String() {
			finalScore = scoredPod.Score
			break
		}
	}
	return finalScore
}<|MERGE_RESOLUTION|>--- conflicted
+++ resolved
@@ -287,8 +287,6 @@
 					tp1: 1,
 					tp2: 1,
 				},
-<<<<<<< HEAD
-=======
 				picker:              pickerPlugin,
 				postSchedulePlugins: []plugins.PostSchedule{tp1, tp2},
 			},
@@ -313,7 +311,6 @@
 					tp1: 60,
 					tp2: 40,
 				},
->>>>>>> c6adfc33
 				picker:              pickerPlugin,
 				postSchedulePlugins: []plugins.PostSchedule{tp1, tp2},
 			},
@@ -333,31 +330,6 @@
 			name: "all plugins executed successfully, different scorers weights",
 			config: SchedulerConfig{
 				preSchedulePlugins: []plugins.PreSchedule{tp1, tp2},
-<<<<<<< HEAD
-				filters:            []plugins.Filter{tp1, tp2},
-				scorers: map[plugins.Scorer]int{
-					tp1: 60,
-					tp2: 40,
-				},
-				picker:              pickerPlugin,
-				postSchedulePlugins: []plugins.PostSchedule{tp1, tp2},
-			},
-			input: []*backendmetrics.FakePodMetrics{
-				{Pod: &backendmetrics.Pod{NamespacedName: k8stypes.NamespacedName{Name: "pod1"}}},
-				{Pod: &backendmetrics.Pod{NamespacedName: k8stypes.NamespacedName{Name: "pod2"}}},
-				{Pod: &backendmetrics.Pod{NamespacedName: k8stypes.NamespacedName{Name: "pod3"}}},
-			},
-			wantTargetPod:  k8stypes.NamespacedName{Name: "pod1"},
-			targetPodScore: 50,
-			numPodsToScore: 2,
-			err:            false,
-		},
-		{
-			name: "filter all",
-			config: SchedulerConfig{
-				preSchedulePlugins: []plugins.PreSchedule{tp1, tp2},
-=======
->>>>>>> c6adfc33
 				filters:            []plugins.Filter{tp1, tp_filterAll},
 				scorers: map[plugins.Scorer]int{
 					tp1: 1,
@@ -443,14 +415,10 @@
 			wantPod := &types.PodMetrics{
 				Pod: &backendmetrics.Pod{NamespacedName: test.wantTargetPod},
 			}
-<<<<<<< HEAD
-			wantRes := &types.Result{TargetPod: wantPod}
-=======
 			wantRes := &types.Result{
 				TargetPod:      wantPod,
 				MutatedHeaders: test.wantMutatedHeaders,
 			}
->>>>>>> c6adfc33
 			if diff := cmp.Diff(wantRes, got); diff != "" {
 				t.Errorf("Unexpected output (-want +got): %v", diff)
 			}
@@ -467,12 +435,9 @@
 				tp, _ := plugin.(*TestPlugin)
 				if tp.FilterCallCount != 1 {
 					t.Errorf("Plugin %s Filter() called %d times, expected 1", plugin.Name(), tp.FilterCallCount)
-<<<<<<< HEAD
-=======
 				}
 				if len(test.requestHeaders) != len(tp.ReceivedRequestHeaders) {
 					t.Errorf("Count of received request headers is %d, expected %d", len(tp.ReceivedRequestHeaders), len(test.requestHeaders))
->>>>>>> c6adfc33
 				}
 			}
 
@@ -480,7 +445,6 @@
 				tp, _ := plugin.(*TestPlugin)
 				if tp.ScoreCallCount != 1 {
 					t.Errorf("Plugin %s Score() called %d times, expected 1", plugin.Name(), tp.ScoreCallCount)
-<<<<<<< HEAD
 				}
 				if test.numPodsToScore != tp.NumOfScoredPods {
 					t.Errorf("Plugin %s Score() called with %d pods, expected %d", plugin.Name(), tp.NumOfScoredPods, test.numPodsToScore)
@@ -504,35 +468,10 @@
 					t.Errorf("Plugin %s PostSchedule() called %d times, expected 1", plugin.Name(), tp.PostScheduleCallCount)
 				}
 			}
-=======
-				}
-				if test.numPodsToScore != tp.NumOfScoredPods {
-					t.Errorf("Plugin %s Score() called with %d pods, expected %d", plugin.Name(), tp.NumOfScoredPods, test.numPodsToScore)
-				}
-			}
-
-			tp, _ := test.config.picker.(*TestPlugin)
-			if tp.NumOfPickerCandidates != test.numPodsToScore {
-				t.Errorf("Picker plugin %s Pick() called with %d candidates, expected %d", tp.Name(), tp.NumOfPickerCandidates, tp.NumOfScoredPods)
-			}
-			if tp.PickCallCount != 1 {
-				t.Errorf("Picker plugin %s Pick() called %d times, expected 1", tp.Name(), tp.PickCallCount)
-			}
-			if tp.WinnderPodScore != test.targetPodScore {
-				t.Errorf("winnder pod score %v, expected %v", tp.WinnderPodScore, test.targetPodScore)
-			}
-
-			for _, plugin := range test.config.postSchedulePlugins {
-				tp, _ := plugin.(*TestPlugin)
-				if tp.PostScheduleCallCount != 1 {
-					t.Errorf("Plugin %s PostSchedule() called %d times, expected 1", plugin.Name(), tp.PostScheduleCallCount)
-				}
-			}
 
 			if len(test.wantMutatedHeaders) != len(got.MutatedHeaders) {
 				t.Errorf("Count of mutated headers is %d, expected %d", len(got.MutatedHeaders), len(test.wantMutatedHeaders))
-			}
->>>>>>> c6adfc33
+      }
 		})
 	}
 }
@@ -555,20 +494,6 @@
 
 // TestPlugin is an implementation useful in unit tests.
 type TestPlugin struct {
-<<<<<<< HEAD
-	NameRes               string
-	ScoreCallCount        int
-	NumOfScoredPods       int
-	ScoreRes              float64
-	FilterCallCount       int
-	FilterRes             []k8stypes.NamespacedName
-	PreScheduleCallCount  int
-	PostScheduleCallCount int
-	PickCallCount         int
-	NumOfPickerCandidates int
-	PickRes               k8stypes.NamespacedName
-	WinnderPodScore       float64
-=======
 	NameRes                string
 	ScoreCallCount         int
 	NumOfScoredPods        int
@@ -583,7 +508,6 @@
 	WinnderPodScore        float64
 	ExtraHeaders           map[string]string
 	ReceivedRequestHeaders map[string]string
->>>>>>> c6adfc33
 }
 
 func (tp *TestPlugin) Name() string { return tp.NameRes }
@@ -602,11 +526,8 @@
 	}
 	return findPods(ctx, tp.FilterRes...)
 
-<<<<<<< HEAD
-}
-
-=======
->>>>>>> c6adfc33
+}
+
 func (tp *TestPlugin) Score(ctx *types.SchedulingContext, pods []types.Pod) map[types.Pod]float64 {
 	tp.ScoreCallCount++
 	scoredPods := make(map[types.Pod]float64, len(pods))
